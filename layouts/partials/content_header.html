--- conflicted
+++ resolved
@@ -89,17 +89,10 @@
                         </li>
                         {{ end }}
                         <!-- 一言 end -->
-<<<<<<< HEAD
-                        <li class="nav-search ml-3 ml-md-4">
-                            <!-- <a href="javascript:" data-toggle="modal" data-target="#search-modal"><i
-                                    class="iconfont icon-search icon-2x"></i></a> -->
-                        </li>
-=======
                         <!--li class="nav-search ml-3 ml-md-4">
                             <a href="javascript:" data-toggle="modal" data-target="#search-modal"><i
                                     class="iconfont icon-search icon-2x"></i></a>
                         </li-->
->>>>>>> 89820dda
                         <li class="nav-item d-md-none mobile-menu ml-3 ml-md-4">
                             <a href="javascript:" id="sidebar-switch" data-toggle="modal"
                                 data-target="#sidebar"><i class="iconfont icon-classification icon-2x"></i></a>
